--- conflicted
+++ resolved
@@ -635,7 +635,6 @@
 /// A SNARK that proves the knowledge of a valid `RecursiveSNARK`
 /// For now, it implements a constant factor compression.
 /// In the future, we will implement an exponential reduction in proof sizes
-<<<<<<< HEAD
 pub struct CompressedSNARK<G1, G2, C1, C2, A1, A2>
 where
   G1: Group<Base = <G2 as Group>::Scalar>,
@@ -644,14 +643,6 @@
   C2: StepCircuit<G2::Scalar, A2> + Clone,
   A1: Arity<<G1 as Group>::Scalar>,
   A2: Arity<<G2 as Group>::Scalar>,
-=======
-pub struct CompressedSNARK<G1, G2, C1, C2>
-where
-  G1: Group<Base = <G2 as Group>::Scalar>,
-  G2: Group<Base = <G1 as Group>::Scalar>,
-  C1: StepCircuit<G1::Scalar> + Clone,
-  C2: StepCircuit<G2::Scalar> + Clone,
->>>>>>> a7da1056
 {
   r_U_primary: RelaxedR1CSInstance<G1>,
   l_u_primary: R1CSInstance<G1>,
@@ -668,7 +659,6 @@
 
   _p_c1: PhantomData<C1>,
   _p_c2: PhantomData<C2>,
-<<<<<<< HEAD
   _p_a1: PhantomData<A1>,
   _p_a2: PhantomData<A2>,
 }
@@ -686,21 +676,6 @@
   pub fn prove(
     pp: &PublicParams<G1, G2, C1, C2, A1, A2>,
     recursive_snark: &RecursiveSNARK<G1, G2, C1, C2, A1, A2>,
-=======
-}
-
-impl<G1, G2, C1, C2> CompressedSNARK<G1, G2, C1, C2>
-where
-  G1: Group<Base = <G2 as Group>::Scalar>,
-  G2: Group<Base = <G1 as Group>::Scalar>,
-  C1: StepCircuit<G1::Scalar> + Clone,
-  C2: StepCircuit<G2::Scalar> + Clone,
-{
-  /// Create a new `CompressedSNARK`
-  pub fn prove(
-    pp: &PublicParams<G1, G2, C1, C2>,
-    recursive_snark: &RecursiveSNARK<G1, G2, C1, C2>,
->>>>>>> a7da1056
   ) -> Result<Self, NovaError> {
     // fold the primary circuit's instance
     let (nifs_primary, (_f_U_primary, f_W_primary)) = NIFS::prove(
@@ -740,25 +715,18 @@
 
       _p_c1: Default::default(),
       _p_c2: Default::default(),
-<<<<<<< HEAD
       _p_a1: Default::default(),
       _p_a2: Default::default(),
-=======
->>>>>>> a7da1056
     })
   }
 
   /// Verify the correctness of the `CompressedSNARK`
   pub fn verify(
     &self,
-<<<<<<< HEAD
     pp: &PublicParams<G1, G2, C1, C2, A1, A2>,
-=======
-    pp: &PublicParams<G1, G2, C1, C2>,
->>>>>>> a7da1056
     num_steps: usize,
-    z0_primary: G1::Scalar,
-    z0_secondary: G2::Scalar,
+    z0_primary: &IO<G1::Scalar, A1>,
+    z0_secondary: &IO<G2::Scalar, A2>,
   ) -> Result<(G1::Scalar, G2::Scalar), NovaError> {
     // number of steps cannot be zero
     if num_steps == 0 {
@@ -779,14 +747,14 @@
       let mut hasher = <G2 as Group>::HashFunc::new(pp.ro_consts_secondary.clone());
       hasher.absorb(scalar_as_base::<G2>(pp.r1cs_shape_secondary.get_digest()));
       hasher.absorb(G1::Scalar::from(num_steps as u64));
-      hasher.absorb(z0_primary);
+      hasher.absorb(z0_primary.output());
       hasher.absorb(self.zn_primary);
       self.r_U_secondary.absorb_in_ro(&mut hasher);
 
       let mut hasher2 = <G1 as Group>::HashFunc::new(pp.ro_consts_primary.clone());
       hasher2.absorb(scalar_as_base::<G1>(pp.r1cs_shape_primary.get_digest()));
       hasher2.absorb(G2::Scalar::from(num_steps as u64));
-      hasher2.absorb(z0_secondary);
+      hasher2.absorb(z0_secondary.output());
       hasher2.absorb(self.zn_secondary);
       self.r_U_primary.absorb_in_ro(&mut hasher2);
 
@@ -1168,12 +1136,7 @@
     let compressed_snark = res.unwrap();
 
     // verify the compressed SNARK
-    let res = compressed_snark.verify(
-      &pp,
-      num_steps,
-      <G1 as Group>::Scalar::one(),
-      <G2 as Group>::Scalar::zero(),
-    );
+    let res = compressed_snark.verify(&pp, num_steps, &v1, &v2);
     assert!(res.is_ok());
   }
 
@@ -1210,7 +1173,7 @@
 
     // sanity: check the claimed output with a direct computation of the same
     assert_eq!(zn_primary, S1::one());
-    let mut zn_secondary_direct = v2;
+    let mut zn_secondary_direct = v2.clone();
     for _i in 0..num_steps {
       zn_secondary_direct = CubicIncrementingCircuit {
         z_n: zn_secondary_direct.clone(),
@@ -1219,11 +1182,7 @@
       .unwrap()
       .1;
     }
-<<<<<<< HEAD
     assert_eq!(zn_secondary, zn_secondary_direct.output());
-=======
-    assert_eq!(zn_secondary, zn_secondary_direct);
-    assert_eq!(zn_secondary, <G2 as Group>::Scalar::from(2460515u64));
 
     // produce a compressed SNARK
     let res = CompressedSNARK::prove(&pp, &recursive_snark);
@@ -1231,14 +1190,8 @@
     let compressed_snark = res.unwrap();
 
     // verify the compressed SNARK
-    let res = compressed_snark.verify(
-      &pp,
-      num_steps,
-      <G1 as Group>::Scalar::one(),
-      <G2 as Group>::Scalar::zero(),
-    );
-    assert!(res.is_ok());
->>>>>>> a7da1056
+    let res = compressed_snark.verify(&pp, num_steps, &v1, &v2);
+    assert!(res.is_ok());
   }
 
   #[test]
