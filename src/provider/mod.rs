//! This module implements Nova's traits using the following configuration:
//! `CommitmentEngine` with Pedersen's commitments
//! `Group` with pasta curves and BN256/Grumpkin
//! `RO` traits with Poseidon
//! `EvaluationEngine` with an IPA-based polynomial evaluation argument

pub mod bn256_grumpkin;
pub mod ipa_pc;
pub mod keccak;
pub mod pasta;
pub mod pedersen;
pub mod poseidon;
<<<<<<< HEAD
pub mod secpsecq;
=======

use ff::PrimeField;
use pasta_curves::{self, arithmetic::CurveAffine, group::Group as AnotherGroup};

/// Native implementation of fast multiexp
/// Adapted from zcash/halo2
fn cpu_multiexp_serial<C: CurveAffine>(coeffs: &[C::Scalar], bases: &[C], acc: &mut C::Curve) {
  let coeffs: Vec<_> = coeffs.iter().map(|a| a.to_repr()).collect();

  let c = if bases.len() < 4 {
    1
  } else if bases.len() < 32 {
    3
  } else {
    (f64::from(bases.len() as u32)).ln().ceil() as usize
  };

  fn get_at<F: PrimeField>(segment: usize, c: usize, bytes: &F::Repr) -> usize {
    let skip_bits = segment * c;
    let skip_bytes = skip_bits / 8;

    if skip_bytes >= 32 {
      return 0;
    }

    let mut v = [0; 8];
    for (v, o) in v.iter_mut().zip(bytes.as_ref()[skip_bytes..].iter()) {
      *v = *o;
    }

    let mut tmp = u64::from_le_bytes(v);
    tmp >>= skip_bits - (skip_bytes * 8);
    tmp %= 1 << c;

    tmp as usize
  }

  let segments = (256 / c) + 1;

  for current_segment in (0..segments).rev() {
    for _ in 0..c {
      *acc = acc.double();
    }

    #[derive(Clone, Copy)]
    enum Bucket<C: CurveAffine> {
      None,
      Affine(C),
      Projective(C::Curve),
    }

    impl<C: CurveAffine> Bucket<C> {
      fn add_assign(&mut self, other: &C) {
        *self = match *self {
          Bucket::None => Bucket::Affine(*other),
          Bucket::Affine(a) => Bucket::Projective(a + *other),
          Bucket::Projective(mut a) => {
            a += *other;
            Bucket::Projective(a)
          }
        }
      }

      fn add(self, mut other: C::Curve) -> C::Curve {
        match self {
          Bucket::None => other,
          Bucket::Affine(a) => {
            other += a;
            other
          }
          Bucket::Projective(a) => other + a,
        }
      }
    }

    let mut buckets: Vec<Bucket<C>> = vec![Bucket::None; (1 << c) - 1];

    for (coeff, base) in coeffs.iter().zip(bases.iter()) {
      let coeff = get_at::<C::Scalar>(current_segment, c, coeff);
      if coeff != 0 {
        buckets[coeff - 1].add_assign(base);
      }
    }

    // Summation by parts
    // e.g. 3a + 2b + 1c = a +
    //                    (a) + b +
    //                    ((a) + b) + c
    let mut running_sum = C::Curve::identity();
    for exp in buckets.into_iter().rev() {
      running_sum = exp.add(running_sum);
      *acc += &running_sum;
    }
  }
}

/// Performs a multi-exponentiation operation without GPU acceleration.
///
/// This function will panic if coeffs and bases have a different length.
///
/// This will use multithreading if beneficial.
/// Adapted from zcash/halo2
pub(crate) fn cpu_best_multiexp<C: CurveAffine>(coeffs: &[C::Scalar], bases: &[C]) -> C::Curve {
  assert_eq!(coeffs.len(), bases.len());

  let num_threads = rayon::current_num_threads();
  if coeffs.len() > num_threads {
    let chunk = coeffs.len() / num_threads;
    let num_chunks = coeffs.chunks(chunk).len();
    let mut results = vec![C::Curve::identity(); num_chunks];
    rayon::scope(|scope| {
      for ((coeffs, bases), acc) in coeffs
        .chunks(chunk)
        .zip(bases.chunks(chunk))
        .zip(results.iter_mut())
      {
        scope.spawn(move |_| {
          cpu_multiexp_serial(coeffs, bases, acc);
        });
      }
    });
    results.iter().fold(C::Curve::identity(), |a, b| a + b)
  } else {
    let mut acc = C::Curve::identity();
    cpu_multiexp_serial(coeffs, bases, &mut acc);
    acc
  }
}
>>>>>>> dd3b1a21
<|MERGE_RESOLUTION|>--- conflicted
+++ resolved
@@ -10,9 +10,7 @@
 pub mod pasta;
 pub mod pedersen;
 pub mod poseidon;
-<<<<<<< HEAD
 pub mod secpsecq;
-=======
 
 use ff::PrimeField;
 use pasta_curves::{self, arithmetic::CurveAffine, group::Group as AnotherGroup};
@@ -140,5 +138,4 @@
     cpu_multiexp_serial(coeffs, bases, &mut acc);
     acc
   }
-}
->>>>>>> dd3b1a21
+}