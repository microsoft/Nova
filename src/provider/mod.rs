//! This module implements Nova's traits using the following several different combinations

// public modules to be used as an evaluation engine with Spartan
#[cfg(feature = "std")]
pub mod bn256_grumpkin;
pub mod hyperkzg;
pub mod ipa_pc;
<<<<<<< HEAD
#[cfg(not(feature = "std"))]
pub mod msm_no_std_impl;

#[cfg(feature = "std")]
=======
pub mod msm;
>>>>>>> a736dcae
pub mod pasta;
#[cfg(not(feature = "std"))]
pub mod pasta_curves;
pub mod poseidon;
#[cfg(feature = "std")]
pub mod secp_secq;

// crate-private modules
pub(crate) mod keccak;
<<<<<<< HEAD
#[cfg(feature = "std")]
pub(crate) mod msm;
=======
>>>>>>> a736dcae
pub(crate) mod pedersen;
pub(crate) mod ptau;
pub(crate) mod traits;

#[cfg(feature = "std")]
use crate::provider::{
  bn256_grumpkin::{bn256, grumpkin},
  hyperkzg::CommitmentEngine as HyperKZGCommitmentEngine,
  pasta::{pallas, vesta},
  secp_secq::{secp256k1, secq256k1},
};
#[cfg(not(feature = "std"))]
use pasta_curves::{pallas_no_std as pallas, vesta_no_std as vesta};

use crate::{
  provider::{
    keccak::Keccak256Transcript,
    pedersen::CommitmentEngine as PedersenCommitmentEngine,
    poseidon::{PoseidonRO, PoseidonROCircuit},
  },
  traits::Engine,
};
#[cfg(feature = "std")]
pub use ptau::{check_sanity_of_ptau_file, read_ptau, write_ptau};
use serde::{Deserialize, Serialize};

/// An implementation of Nova traits with HyperKZG over the BN256 curve
#[cfg(feature = "std")]
#[derive(Clone, Copy, Debug, Eq, PartialEq, Serialize, Deserialize)]
pub struct Bn256EngineKZG;

/// An implementation of the Nova `Engine` trait with Grumpkin curve and Pedersen commitment scheme
#[cfg(feature = "std")]
#[derive(Clone, Copy, Debug, Eq, PartialEq, Serialize, Deserialize)]
pub struct GrumpkinEngine;

/// An implementation of the Nova `Engine` trait with BN254 curve and Pedersen commitment scheme
#[cfg(feature = "std")]
#[derive(Clone, Copy, Debug, Eq, PartialEq, Serialize, Deserialize)]
pub struct Bn256EngineIPA;

#[cfg(feature = "std")]
impl Engine for Bn256EngineKZG {
  type Base = bn256::Base;
  type Scalar = bn256::Scalar;
  type GE = bn256::Point;
  type RO = PoseidonRO<Self::Base>;
  type ROCircuit = PoseidonROCircuit<Self::Base>;
  type RO2 = PoseidonRO<Self::Scalar>;
  type RO2Circuit = PoseidonROCircuit<Self::Scalar>;
  type TE = Keccak256Transcript<Self>;
  type CE = HyperKZGCommitmentEngine<Self>;
}

#[cfg(feature = "std")]
impl Engine for Bn256EngineIPA {
  type Base = bn256::Base;
  type Scalar = bn256::Scalar;
  type GE = bn256::Point;
  type RO = PoseidonRO<Self::Base>;
  type ROCircuit = PoseidonROCircuit<Self::Base>;
  type RO2 = PoseidonRO<Self::Scalar>;
  type RO2Circuit = PoseidonROCircuit<Self::Scalar>;
  type TE = Keccak256Transcript<Self>;
  type CE = PedersenCommitmentEngine<Self>;
}

#[cfg(feature = "std")]
impl Engine for GrumpkinEngine {
  type Base = grumpkin::Base;
  type Scalar = grumpkin::Scalar;
  type GE = grumpkin::Point;
  type RO = PoseidonRO<Self::Base>;
  type ROCircuit = PoseidonROCircuit<Self::Base>;
  type RO2 = PoseidonRO<Self::Scalar>;
  type RO2Circuit = PoseidonROCircuit<Self::Scalar>;
  type TE = Keccak256Transcript<Self>;
  type CE = PedersenCommitmentEngine<Self>;
}

/// An implementation of the Nova `Engine` trait with Secp256k1 curve and Pedersen commitment scheme
#[cfg(feature = "std")]
#[derive(Clone, Copy, Debug, Eq, PartialEq, Serialize, Deserialize)]
pub struct Secp256k1Engine;

/// An implementation of the Nova `Engine` trait with Secp256k1 curve and Pedersen commitment scheme
#[cfg(feature = "std")]
#[derive(Clone, Copy, Debug, Eq, PartialEq, Serialize, Deserialize)]
pub struct Secq256k1Engine;

#[cfg(feature = "std")]
impl Engine for Secp256k1Engine {
  type Base = secp256k1::Base;
  type Scalar = secp256k1::Scalar;
  type GE = secp256k1::Point;
  type RO = PoseidonRO<Self::Base>;
  type ROCircuit = PoseidonROCircuit<Self::Base>;
  type RO2 = PoseidonRO<Self::Scalar>;
  type RO2Circuit = PoseidonROCircuit<Self::Scalar>;
  type TE = Keccak256Transcript<Self>;
  type CE = PedersenCommitmentEngine<Self>;
}

#[cfg(feature = "std")]
impl Engine for Secq256k1Engine {
  type Base = secq256k1::Base;
  type Scalar = secq256k1::Scalar;
  type GE = secq256k1::Point;
  type RO = PoseidonRO<Self::Base>;
  type ROCircuit = PoseidonROCircuit<Self::Base>;
  type RO2 = PoseidonRO<Self::Scalar>;
  type RO2Circuit = PoseidonROCircuit<Self::Scalar>;
  type TE = Keccak256Transcript<Self>;
  type CE = PedersenCommitmentEngine<Self>;
}

/// An implementation of the Nova `Engine` trait with Pallas curve and Pedersen commitment scheme
#[derive(Clone, Copy, Debug, Eq, PartialEq, Serialize, Deserialize)]
pub struct PallasEngine;

/// An implementation of the Nova `Engine` trait with Vesta curve and Pedersen commitment scheme
#[derive(Clone, Copy, Debug, Eq, PartialEq, Serialize, Deserialize)]
pub struct VestaEngine;

impl Engine for PallasEngine {
  type Base = pallas::Base;
  type Scalar = pallas::Scalar;
  type GE = pallas::Point;
  type RO = PoseidonRO<Self::Base>;
  type ROCircuit = PoseidonROCircuit<Self::Base>;
  type RO2 = PoseidonRO<Self::Scalar>;
  type RO2Circuit = PoseidonROCircuit<Self::Scalar>;
  type TE = Keccak256Transcript<Self>;
  type CE = PedersenCommitmentEngine<Self>;
}

impl Engine for VestaEngine {
  type Base = vesta::Base;
  type Scalar = vesta::Scalar;
  type GE = vesta::Point;
  type RO = PoseidonRO<Self::Base>;
  type ROCircuit = PoseidonROCircuit<Self::Base>;
  type RO2 = PoseidonRO<Self::Scalar>;
  type RO2Circuit = PoseidonROCircuit<Self::Scalar>;
  type TE = Keccak256Transcript<Self>;
  type CE = PedersenCommitmentEngine<Self>;
}

#[cfg(test)]
mod tests {
  use crate::provider::{
    bn256_grumpkin::bn256, pasta::pallas, secp_secq::secp256k1, traits::DlogGroup,
  };
  use digest::{ExtendableOutput, Update};
  use halo2curves::{group::Curve, CurveExt};
  use sha3::Shake256;
  use std::io::Read;

  macro_rules! impl_cycle_pair_test {
    ($curve:ident) => {
      fn from_label_serial(label: &'static [u8], n: usize) -> Vec<$curve::Affine> {
        let mut shake = Shake256::default();
        shake.update(label);
        let mut reader = shake.finalize_xof();
        (0..n)
          .map(|_| {
            let mut uniform_bytes = [0u8; 32];
            reader.read_exact(&mut uniform_bytes).unwrap();
            let hash = $curve::Point::hash_to_curve("from_uniform_bytes");
            hash(&uniform_bytes).to_affine()
          })
          .collect()
      }

      let label = b"test_from_label";
      for n in [
        1, 2, 3, 4, 5, 6, 7, 8, 9, 10, 11, 12, 13, 14, 15, 16, 17, 18, 19, 20, 1021,
      ] {
        let ck_par = <$curve::Point as DlogGroup>::from_label(label, n);
        let ck_ser = from_label_serial(label, n);
        assert_eq!(ck_par.len(), n);
        assert_eq!(ck_ser.len(), n);
        assert_eq!(ck_par, ck_ser);
      }
    };
  }

  #[test]
  fn test_bn256_from_label() {
    impl_cycle_pair_test!(bn256);
  }

  #[test]
  fn test_pallas_from_label() {
    impl_cycle_pair_test!(pallas);
  }

  #[test]
  fn test_secp256k1_from_label() {
    impl_cycle_pair_test!(secp256k1);
  }
}<|MERGE_RESOLUTION|>--- conflicted
+++ resolved
@@ -5,14 +5,11 @@
 pub mod bn256_grumpkin;
 pub mod hyperkzg;
 pub mod ipa_pc;
-<<<<<<< HEAD
+#[cfg(feature = "std")]
+pub mod msm;
 #[cfg(not(feature = "std"))]
 pub mod msm_no_std_impl;
-
-#[cfg(feature = "std")]
-=======
-pub mod msm;
->>>>>>> a736dcae
+#[cfg(feature = "std")]
 pub mod pasta;
 #[cfg(not(feature = "std"))]
 pub mod pasta_curves;
@@ -22,11 +19,6 @@
 
 // crate-private modules
 pub(crate) mod keccak;
-<<<<<<< HEAD
-#[cfg(feature = "std")]
-pub(crate) mod msm;
-=======
->>>>>>> a736dcae
 pub(crate) mod pedersen;
 pub(crate) mod ptau;
 pub(crate) mod traits;
