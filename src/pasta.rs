//! This module implements the Nova traits for pallas::Point, pallas::Scalar, vesta::Point, vesta::Scalar.
use crate::{
  poseidon::{PoseidonRO, PoseidonROCircuit},
  traits::{ChallengeTrait, CompressedGroup, Group},
};
use digest::{ExtendableOutput, Input};
use ff::Field;
use merlin::Transcript;
use num_bigint::BigInt;
use num_traits::Num;
use pasta_curves::{
  self,
  arithmetic::{CurveAffine, CurveExt, Group as OtherGroup},
  group::{Curve, Group as AnotherGroup, GroupEncoding},
  pallas, vesta, Ep, Eq,
};
<<<<<<< HEAD
use rand_chacha::{rand_core::SeedableRng, ChaCha20Rng};
use rayon::prelude::*;
=======
use rand::SeedableRng;
use rand_chacha::ChaCha20Rng;
>>>>>>> 6c6a8746
use sha3::Shake256;
use std::io::Read;

//////////////////////////////////////Shared MSM code for Pasta curves///////////////////////////////////////////////

/// Native implementation of fast multiexp for platforms that do not support pasta_msm/semolina
/// Forked from zcash/halo2
fn cpu_multiexp_serial<C: CurveAffine>(coeffs: &[C::Scalar], bases: &[C], acc: &mut C::Curve) {
  use ff::PrimeField;
  let coeffs: Vec<_> = coeffs.iter().map(|a| a.to_repr()).collect();

  let c = if bases.len() < 4 {
    1
  } else if bases.len() < 32 {
    3
  } else {
    (f64::from(bases.len() as u32)).ln().ceil() as usize
  };

  fn get_at<F: PrimeField>(segment: usize, c: usize, bytes: &F::Repr) -> usize {
    let skip_bits = segment * c;
    let skip_bytes = skip_bits / 8;

    if skip_bytes >= 32 {
      return 0;
    }

    let mut v = [0; 8];
    for (v, o) in v.iter_mut().zip(bytes.as_ref()[skip_bytes..].iter()) {
      *v = *o;
    }

    let mut tmp = u64::from_le_bytes(v);
    tmp >>= skip_bits - (skip_bytes * 8);
    tmp %= 1 << c;

    tmp as usize
  }

  let segments = (256 / c) + 1;

  for current_segment in (0..segments).rev() {
    for _ in 0..c {
      *acc = acc.double();
    }

    #[derive(Clone, Copy)]
    enum Bucket<C: CurveAffine> {
      None,
      Affine(C),
      Projective(C::Curve),
    }

    impl<C: CurveAffine> Bucket<C> {
      fn add_assign(&mut self, other: &C) {
        *self = match *self {
          Bucket::None => Bucket::Affine(*other),
          Bucket::Affine(a) => Bucket::Projective(a + *other),
          Bucket::Projective(mut a) => {
            a += *other;
            Bucket::Projective(a)
          }
        }
      }

      fn add(self, mut other: C::Curve) -> C::Curve {
        match self {
          Bucket::None => other,
          Bucket::Affine(a) => {
            other += a;
            other
          }
          Bucket::Projective(a) => other + a,
        }
      }
    }

    let mut buckets: Vec<Bucket<C>> = vec![Bucket::None; (1 << c) - 1];

    for (coeff, base) in coeffs.iter().zip(bases.iter()) {
      let coeff = get_at::<C::Scalar>(current_segment, c, coeff);
      if coeff != 0 {
        buckets[coeff - 1].add_assign(base);
      }
    }

    // Summation by parts
    // e.g. 3a + 2b + 1c = a +
    //                    (a) + b +
    //                    ((a) + b) + c
    let mut running_sum = C::Curve::identity();
    for exp in buckets.into_iter().rev() {
      running_sum = exp.add(running_sum);
      *acc += &running_sum;
    }
  }
}

/// Performs a multi-exponentiation operation without GPU acceleration.
///
/// This function will panic if coeffs and bases have a different length.
///
/// This will use multithreading if beneficial.
/// Forked from zcash/halo2
fn cpu_best_multiexp<C: CurveAffine>(coeffs: &[C::Scalar], bases: &[C]) -> C::Curve {
  assert_eq!(coeffs.len(), bases.len());

  let num_threads = rayon::current_num_threads();
  if coeffs.len() > num_threads {
    let chunk = coeffs.len() / num_threads;
    let num_chunks = coeffs.chunks(chunk).len();
    let mut results = vec![C::Curve::identity(); num_chunks];
    rayon::scope(|scope| {
      let chunk = coeffs.len() / num_threads;

      for ((coeffs, bases), acc) in coeffs
        .chunks(chunk)
        .zip(bases.chunks(chunk))
        .zip(results.iter_mut())
      {
        scope.spawn(move |_| {
          cpu_multiexp_serial(coeffs, bases, acc);
        });
      }
    });
    results.iter().fold(C::Curve::identity(), |a, b| a + b)
  } else {
    let mut acc = C::Curve::identity();
    cpu_multiexp_serial(coeffs, bases, &mut acc);
    acc
  }
}

//////////////////////////////////////Pallas///////////////////////////////////////////////

/// A wrapper for compressed group elements that come from the pallas curve
#[derive(Clone, Copy, Debug, Eq, PartialEq)]
pub struct PallasCompressedElementWrapper {
  repr: [u8; 32],
}

impl PallasCompressedElementWrapper {
  /// Wraps repr into the wrapper
  pub fn new(repr: [u8; 32]) -> Self {
    Self { repr }
  }
}

impl Group for pallas::Point {
  type Base = pallas::Base;
  type Scalar = pallas::Scalar;
  type CompressedGroupElement = PallasCompressedElementWrapper;
  type PreprocessedGroupElement = pallas::Affine;
  type RO = PoseidonRO<Self::Base, Self::Scalar>;
  type ROCircuit = PoseidonROCircuit<Self::Base>;

<<<<<<< HEAD
  #[cfg(not(target_arch = "wasm32"))]
=======
  #[cfg(any(target_arch = "x86_64", target_arch = "aarch64"))]
>>>>>>> 6c6a8746
  fn vartime_multiscalar_mul(
    scalars: &[Self::Scalar],
    bases: &[Self::PreprocessedGroupElement],
  ) -> Self {
    if scalars.len() >= 128 {
      pasta_msm::pallas(bases, scalars)
    } else {
      cpu_best_multiexp(scalars, bases)
    }
  }

<<<<<<< HEAD
  #[cfg(target_arch = "wasm32")]
=======
  #[cfg(not(any(target_arch = "x86_64", target_arch = "aarch64")))]
>>>>>>> 6c6a8746
  fn vartime_multiscalar_mul(
    scalars: &[Self::Scalar],
    bases: &[Self::PreprocessedGroupElement],
  ) -> Self {
<<<<<<< HEAD
    scalars
      .par_iter()
      .zip(bases)
      .map(|(scalar, base)| base.mul(scalar))
      .reduce(Ep::group_zero, |x, y| x + y)
=======
    cpu_best_multiexp(scalars, bases)
>>>>>>> 6c6a8746
  }

  fn preprocessed(&self) -> Self::PreprocessedGroupElement {
    self.to_affine()
  }

  fn compress(&self) -> Self::CompressedGroupElement {
    PallasCompressedElementWrapper::new(self.to_bytes())
  }

  fn from_label(label: &'static [u8], n: usize) -> Vec<Self::PreprocessedGroupElement> {
    let mut shake = Shake256::default();
    shake.input(label);
    let mut reader = shake.xof_result();
    let mut gens: Vec<Self::PreprocessedGroupElement> = Vec::new();
    let mut uniform_bytes = [0u8; 32];
    for _ in 0..n {
      reader.read_exact(&mut uniform_bytes).unwrap();
      let hash = Ep::hash_to_curve("from_uniform_bytes");
      gens.push(hash(&uniform_bytes).to_affine());
    }
    gens
  }

  fn to_coordinates(&self) -> (Self::Base, Self::Base, bool) {
    let coordinates = self.to_affine().coordinates();
    if coordinates.is_some().unwrap_u8() == 1 {
      (*coordinates.unwrap().x(), *coordinates.unwrap().y(), false)
    } else {
      (Self::Base::zero(), Self::Base::zero(), true)
    }
  }

  fn get_curve_params() -> (Self::Base, Self::Base, BigInt) {
    let A = Self::Base::zero();
    let B = Self::Base::from(5);
    let order = BigInt::from_str_radix(
      "40000000000000000000000000000000224698fc0994a8dd8c46eb2100000001",
      16,
    )
    .unwrap();

    (A, B, order)
  }

  fn zero() -> Self {
    pallas::Point::group_zero()
  }

  fn get_generator() -> Self {
    pallas::Point::generator()
  }
}

impl ChallengeTrait for pallas::Scalar {
  fn challenge(label: &'static [u8], transcript: &mut Transcript) -> Self {
    let mut key: <ChaCha20Rng as SeedableRng>::Seed = Default::default();
    transcript.challenge_bytes(label, &mut key);
    let mut rng = ChaCha20Rng::from_seed(key);
    pallas::Scalar::random(&mut rng)
  }
}

impl CompressedGroup for PallasCompressedElementWrapper {
  type GroupElement = pallas::Point;

  fn decompress(&self) -> Option<pallas::Point> {
    Some(Ep::from_bytes(&self.repr).unwrap())
  }
  fn as_bytes(&self) -> &[u8] {
    &self.repr
  }
}

//////////////////////////////////////Vesta////////////////////////////////////////////////

/// A wrapper for compressed group elements that come from the vesta curve
#[derive(Clone, Copy, Debug, Eq, PartialEq)]
pub struct VestaCompressedElementWrapper {
  repr: [u8; 32],
}

impl VestaCompressedElementWrapper {
  /// Wraps repr into the wrapper
  pub fn new(repr: [u8; 32]) -> Self {
    Self { repr }
  }
}

impl Group for vesta::Point {
  type Base = vesta::Base;
  type Scalar = vesta::Scalar;
  type CompressedGroupElement = VestaCompressedElementWrapper;
  type PreprocessedGroupElement = vesta::Affine;
  type RO = PoseidonRO<Self::Base, Self::Scalar>;
  type ROCircuit = PoseidonROCircuit<Self::Base>;

<<<<<<< HEAD
  #[cfg(not(target_arch = "wasm32"))]
=======
  #[cfg(any(target_arch = "x86_64", target_arch = "aarch64"))]
>>>>>>> 6c6a8746
  fn vartime_multiscalar_mul(
    scalars: &[Self::Scalar],
    bases: &[Self::PreprocessedGroupElement],
  ) -> Self {
    if scalars.len() >= 128 {
      pasta_msm::vesta(bases, scalars)
    } else {
      cpu_best_multiexp(scalars, bases)
    }
  }

<<<<<<< HEAD
  #[cfg(target_arch = "wasm32")]
=======
  #[cfg(not(any(target_arch = "x86_64", target_arch = "aarch64")))]
>>>>>>> 6c6a8746
  fn vartime_multiscalar_mul(
    scalars: &[Self::Scalar],
    bases: &[Self::PreprocessedGroupElement],
  ) -> Self {
<<<<<<< HEAD
    scalars
      .par_iter()
      .zip(bases)
      .map(|(scalar, base)| base.mul(scalar))
      .reduce(Eq::group_zero, |x, y| x + y)
=======
    cpu_best_multiexp(scalars, bases)
>>>>>>> 6c6a8746
  }

  fn compress(&self) -> Self::CompressedGroupElement {
    VestaCompressedElementWrapper::new(self.to_bytes())
  }

  fn preprocessed(&self) -> Self::PreprocessedGroupElement {
    self.to_affine()
  }

  fn from_label(label: &'static [u8], n: usize) -> Vec<Self::PreprocessedGroupElement> {
    let mut shake = Shake256::default();
    shake.input(label);
    let mut reader = shake.xof_result();
    let mut gens: Vec<Self::PreprocessedGroupElement> = Vec::new();
    let mut uniform_bytes = [0u8; 32];
    for _ in 0..n {
      reader.read_exact(&mut uniform_bytes).unwrap();
      let hash = Eq::hash_to_curve("from_uniform_bytes");
      gens.push(hash(&uniform_bytes).to_affine());
    }
    gens
  }

  fn to_coordinates(&self) -> (Self::Base, Self::Base, bool) {
    let coordinates = self.to_affine().coordinates();
    if coordinates.is_some().unwrap_u8() == 1 {
      (*coordinates.unwrap().x(), *coordinates.unwrap().y(), false)
    } else {
      (Self::Base::zero(), Self::Base::zero(), true)
    }
  }

  fn get_curve_params() -> (Self::Base, Self::Base, BigInt) {
    let A = Self::Base::zero();
    let B = Self::Base::from(5);
    let order = BigInt::from_str_radix(
      "40000000000000000000000000000000224698fc094cf91b992d30ed00000001",
      16,
    )
    .unwrap();

    (A, B, order)
  }

  fn zero() -> Self {
    vesta::Point::group_zero()
  }

  fn get_generator() -> Self {
    vesta::Point::generator()
  }
}

impl ChallengeTrait for vesta::Scalar {
  fn challenge(label: &'static [u8], transcript: &mut Transcript) -> Self {
    let mut key: <ChaCha20Rng as SeedableRng>::Seed = Default::default();
    transcript.challenge_bytes(label, &mut key);
    let mut rng = ChaCha20Rng::from_seed(key);
    vesta::Scalar::random(&mut rng)
  }
}

impl CompressedGroup for VestaCompressedElementWrapper {
  type GroupElement = vesta::Point;

  fn decompress(&self) -> Option<vesta::Point> {
    Some(Eq::from_bytes(&self.repr).unwrap())
  }
  fn as_bytes(&self) -> &[u8] {
    &self.repr
  }
}<|MERGE_RESOLUTION|>--- conflicted
+++ resolved
@@ -14,13 +14,7 @@
   group::{Curve, Group as AnotherGroup, GroupEncoding},
   pallas, vesta, Ep, Eq,
 };
-<<<<<<< HEAD
 use rand_chacha::{rand_core::SeedableRng, ChaCha20Rng};
-use rayon::prelude::*;
-=======
-use rand::SeedableRng;
-use rand_chacha::ChaCha20Rng;
->>>>>>> 6c6a8746
 use sha3::Shake256;
 use std::io::Read;
 
@@ -177,11 +171,7 @@
   type RO = PoseidonRO<Self::Base, Self::Scalar>;
   type ROCircuit = PoseidonROCircuit<Self::Base>;
 
-<<<<<<< HEAD
-  #[cfg(not(target_arch = "wasm32"))]
-=======
   #[cfg(any(target_arch = "x86_64", target_arch = "aarch64"))]
->>>>>>> 6c6a8746
   fn vartime_multiscalar_mul(
     scalars: &[Self::Scalar],
     bases: &[Self::PreprocessedGroupElement],
@@ -193,24 +183,12 @@
     }
   }
 
-<<<<<<< HEAD
-  #[cfg(target_arch = "wasm32")]
-=======
   #[cfg(not(any(target_arch = "x86_64", target_arch = "aarch64")))]
->>>>>>> 6c6a8746
   fn vartime_multiscalar_mul(
     scalars: &[Self::Scalar],
     bases: &[Self::PreprocessedGroupElement],
   ) -> Self {
-<<<<<<< HEAD
-    scalars
-      .par_iter()
-      .zip(bases)
-      .map(|(scalar, base)| base.mul(scalar))
-      .reduce(Ep::group_zero, |x, y| x + y)
-=======
     cpu_best_multiexp(scalars, bases)
->>>>>>> 6c6a8746
   }
 
   fn preprocessed(&self) -> Self::PreprocessedGroupElement {
@@ -308,11 +286,7 @@
   type RO = PoseidonRO<Self::Base, Self::Scalar>;
   type ROCircuit = PoseidonROCircuit<Self::Base>;
 
-<<<<<<< HEAD
-  #[cfg(not(target_arch = "wasm32"))]
-=======
   #[cfg(any(target_arch = "x86_64", target_arch = "aarch64"))]
->>>>>>> 6c6a8746
   fn vartime_multiscalar_mul(
     scalars: &[Self::Scalar],
     bases: &[Self::PreprocessedGroupElement],
@@ -324,24 +298,12 @@
     }
   }
 
-<<<<<<< HEAD
-  #[cfg(target_arch = "wasm32")]
-=======
   #[cfg(not(any(target_arch = "x86_64", target_arch = "aarch64")))]
->>>>>>> 6c6a8746
   fn vartime_multiscalar_mul(
     scalars: &[Self::Scalar],
     bases: &[Self::PreprocessedGroupElement],
   ) -> Self {
-<<<<<<< HEAD
-    scalars
-      .par_iter()
-      .zip(bases)
-      .map(|(scalar, base)| base.mul(scalar))
-      .reduce(Eq::group_zero, |x, y| x + y)
-=======
     cpu_best_multiexp(scalars, bases)
->>>>>>> 6c6a8746
   }
 
   fn compress(&self) -> Self::CompressedGroupElement {
