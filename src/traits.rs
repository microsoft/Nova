//! This module defines various traits required by the users of the library to implement.
use bellperson::{gadgets::num::AllocatedNum, ConstraintSystem, SynthesisError};
use core::{
  fmt::Debug,
  ops::{Add, AddAssign, Mul, MulAssign, Sub, SubAssign},
};
use ff::{PrimeField, PrimeFieldBits};
use merlin::Transcript;
use num_bigint::BigInt;

#[cfg(feature = "serde-derive")]
use serde::{Deserialize, Serialize};

/// Represents an element of a group
#[cfg(not(feature = "serde-derive"))]
pub trait Group:
  Clone
  + Copy
  + Debug
  + Eq
  + Sized
  + GroupOps
  + GroupOpsOwned
  + ScalarMul<<Self as Group>::Scalar>
  + ScalarMulOwned<<Self as Group>::Scalar>
{
  /// A type representing an element of the base field of the group
  type Base: PrimeField + PrimeFieldBits;

  /// A type representing an element of the scalar field of the group
  type Scalar: PrimeField + PrimeFieldBits + ChallengeTrait;

  /// A type representing the compressed version of the group element
  type CompressedGroupElement: CompressedGroup<GroupElement = Self>;

  /// A type representing preprocessed group element
  type PreprocessedGroupElement;

  /// A type that represents a hash function that consumes elements
  /// from the base field and squeezes out elements of the scalar field
  type HashFunc: HashFuncTrait<Self::Base, Self::Scalar>;

  /// A method to compute a multiexponentation
  fn vartime_multiscalar_mul(
    scalars: &[Self::Scalar],
    bases: &[Self::PreprocessedGroupElement],
  ) -> Self;

  /// Compresses the group element
  fn compress(&self) -> Self::CompressedGroupElement;

  /// Produce a vector of group elements using a static label
  fn from_label(label: &'static [u8], n: usize) -> Vec<Self::PreprocessedGroupElement>;

  /// Returns the affine coordinates (x, y, infinty) for the point
  fn to_coordinates(&self) -> (Self::Base, Self::Base, bool);

  /// Returns the order of the group as a big integer
  fn get_order() -> BigInt;
}

/// Represents an element of a group
#[cfg(feature = "serde-derive")]
pub trait Group:
  Clone
  + Copy
  + Debug
  + Eq
  + Sized
  + GroupOps
  + GroupOpsOwned
  + ScalarMul<<Self as Group>::Scalar>
  + ScalarMulOwned<<Self as Group>::Scalar>
  + Serialize
  + for<'de> Deserialize<'de>
{
  /// A type representing an element of the base field of the group
  type Base: PrimeField + PrimeFieldBits + Serialize + for<'de> Deserialize<'de>;

  /// A type representing an element of the scalar field of the group
  type Scalar: PrimeField + PrimeFieldBits + ChallengeTrait + Serialize + for<'de> Deserialize<'de>;

  /// A type representing the compressed version of the group element
  type CompressedGroupElement: CompressedGroup<GroupElement = Self>
    + Serialize
    + for<'de> Deserialize<'de>;

  /// A type representing preprocessed group element
  type PreprocessedGroupElement: Serialize + for<'de> Deserialize<'de>;

  /// A method to compute a multiexponentation
  fn vartime_multiscalar_mul(
    scalars: &[Self::Scalar],
    bases: &[Self::PreprocessedGroupElement],
  ) -> Self;

  /// Compresses the group element
  fn compress(&self) -> Self::CompressedGroupElement;

  /// Attempts to create a group element from a sequence of bytes,
  /// failing with a `None` if the supplied bytes do not encode the group element
  fn from_uniform_bytes(bytes: &[u8]) -> Option<Self::PreprocessedGroupElement>;

  /// Returns the affine coordinates (x, y, infinty) for the point
  fn to_coordinates(&self) -> (Self::Base, Self::Base, bool);

  /// Returns the order of the group as a big integer
  fn get_order() -> Integer;
}

/// Represents a compressed version of a group element
#[cfg(not(feature = "serde-derive"))]
pub trait CompressedGroup: Clone + Copy + Debug + Eq + Sized + Send + Sync + 'static {
  /// A type that holds the decompressed version of the compressed group element
  type GroupElement: Group;

  /// Decompresses the compressed group element
  fn decompress(&self) -> Option<Self::GroupElement>;

  /// Returns a byte array representing the compressed group element
  fn as_bytes(&self) -> &[u8];
}

<<<<<<< HEAD
/// Represents a compressed version of a group element
#[cfg(feature = "serde-derive")]
pub trait CompressedGroup:
  Clone + Copy + Debug + Eq + Sized + Send + Sync + 'static + Serialize + for<'de> Deserialize<'de>
{
  /// A type that holds the decompressed version of the compressed group element
  type GroupElement: Group + Serialize + for<'de> Deserialize<'de>;

  /// Decompresses the compressed group element
  fn decompress(&self) -> Option<Self::GroupElement>;

  /// Returns a byte array representing the compressed group element
  fn as_bytes(&self) -> &[u8];
=======
/// A helper trait to append different types to the transcript
pub trait AppendToTranscriptTrait {
  /// appends the value to the transcript under the provided label
  fn append_to_transcript(&self, label: &'static [u8], transcript: &mut Transcript);
}

/// A helper trait to absorb different objects in RO
pub trait AbsorbInROTrait<G: Group> {
  /// Absorbs the value in the provided RO
  fn absorb_in_ro(&self, ro: &mut G::HashFunc);
>>>>>>> 01543584
}

/// A helper trait to generate challenges using a transcript object
pub trait ChallengeTrait {
  /// Returns a Scalar representing the challenge using the transcript
  fn challenge(label: &'static [u8], transcript: &mut Transcript) -> Self;
}

/// A helper trait that defines the behavior of a hash function that we use as an RO
pub trait HashFuncTrait<Base, Scalar> {
  /// A type representing constants/parameters associated with the hash function
  type Constants: HashFuncConstantsTrait<Base> + Clone;

  /// Initializes the hash function
  fn new(constants: Self::Constants) -> Self;

  /// Adds a scalar to the internal state
  fn absorb(&mut self, e: Base);

  /// Returns a random challenge by hashing the internal state
  fn get_challenge(&self) -> Scalar;

  /// Returns a hash of the internal state
  fn get_hash(&self) -> Scalar;
}

/// A helper trait that defines the constants associated with a hash function
pub trait HashFuncConstantsTrait<Base> {
  /// produces constants/parameters associated with the hash function
  fn new() -> Self;
}

/// A helper trait for types with a group operation.
pub trait GroupOps<Rhs = Self, Output = Self>:
  Add<Rhs, Output = Output> + Sub<Rhs, Output = Output> + AddAssign<Rhs> + SubAssign<Rhs>
{
}

impl<T, Rhs, Output> GroupOps<Rhs, Output> for T where
  T: Add<Rhs, Output = Output> + Sub<Rhs, Output = Output> + AddAssign<Rhs> + SubAssign<Rhs>
{
}

/// A helper trait for references with a group operation.
pub trait GroupOpsOwned<Rhs = Self, Output = Self>: for<'r> GroupOps<&'r Rhs, Output> {}
impl<T, Rhs, Output> GroupOpsOwned<Rhs, Output> for T where T: for<'r> GroupOps<&'r Rhs, Output> {}

/// A helper trait for types implementing group scalar multiplication.
pub trait ScalarMul<Rhs, Output = Self>: Mul<Rhs, Output = Output> + MulAssign<Rhs> {}

impl<T, Rhs, Output> ScalarMul<Rhs, Output> for T where T: Mul<Rhs, Output = Output> + MulAssign<Rhs>
{}

/// A helper trait for references implementing group scalar multiplication.
pub trait ScalarMulOwned<Rhs, Output = Self>: for<'r> ScalarMul<&'r Rhs, Output> {}
impl<T, Rhs, Output> ScalarMulOwned<Rhs, Output> for T where T: for<'r> ScalarMul<&'r Rhs, Output> {}

/// A helper trait for a step of the incremental computation (i.e., circuit for F)
pub trait StepCircuit<F: PrimeField> {
  /// Sythesize the circuit for a computation step and return variable
  /// that corresponds to the output of the step z_{i+1}
  fn synthesize<CS: ConstraintSystem<F>>(
    &self,
    cs: &mut CS,
    z: AllocatedNum<F>,
  ) -> Result<AllocatedNum<F>, SynthesisError>;

  /// Execute the circuit for a computation step and return output
  fn compute(&self, z: &F) -> F;
}

impl<F: PrimeField> AppendToTranscriptTrait for F {
  fn append_to_transcript(&self, label: &'static [u8], transcript: &mut Transcript) {
    transcript.append_message(label, self.to_repr().as_ref());
  }
}

impl<F: PrimeField> AppendToTranscriptTrait for [F] {
  fn append_to_transcript(&self, label: &'static [u8], transcript: &mut Transcript) {
    for s in self {
      s.append_to_transcript(label, transcript);
    }
  }
}<|MERGE_RESOLUTION|>--- conflicted
+++ resolved
@@ -7,12 +7,9 @@
 use ff::{PrimeField, PrimeFieldBits};
 use merlin::Transcript;
 use num_bigint::BigInt;
-
-#[cfg(feature = "serde-derive")]
 use serde::{Deserialize, Serialize};
 
 /// Represents an element of a group
-#[cfg(not(feature = "serde-derive"))]
 pub trait Group:
   Clone
   + Copy
@@ -23,22 +20,24 @@
   + GroupOpsOwned
   + ScalarMul<<Self as Group>::Scalar>
   + ScalarMulOwned<<Self as Group>::Scalar>
+  + Serialize
+  + for<'de> Deserialize<'de>
 {
   /// A type representing an element of the base field of the group
-  type Base: PrimeField + PrimeFieldBits;
+  type Base: PrimeField + PrimeFieldBits + Serialize + for<'de> Deserialize<'de>;
 
   /// A type representing an element of the scalar field of the group
-  type Scalar: PrimeField + PrimeFieldBits + ChallengeTrait;
+  type Scalar: PrimeField + PrimeFieldBits + ChallengeTrait + Serialize + for<'de> Deserialize<'de>;
 
   /// A type representing the compressed version of the group element
-  type CompressedGroupElement: CompressedGroup<GroupElement = Self>;
+  type CompressedGroupElement: CompressedGroup<GroupElement = Self> + Serialize + for<'de> Deserialize<'de>;
 
   /// A type representing preprocessed group element
-  type PreprocessedGroupElement;
+  type PreprocessedGroupElement: Serialize + for<'de> Deserialize<'de>;
 
   /// A type that represents a hash function that consumes elements
   /// from the base field and squeezes out elements of the scalar field
-  type HashFunc: HashFuncTrait<Self::Base, Self::Scalar>;
+  type HashFunc: HashFuncTrait<Self::Base, Self::Scalar> + Serialize + for<'de> Deserialize<'de>;
 
   /// A method to compute a multiexponentation
   fn vartime_multiscalar_mul(
@@ -59,60 +58,10 @@
   fn get_order() -> BigInt;
 }
 
-/// Represents an element of a group
-#[cfg(feature = "serde-derive")]
-pub trait Group:
-  Clone
-  + Copy
-  + Debug
-  + Eq
-  + Sized
-  + GroupOps
-  + GroupOpsOwned
-  + ScalarMul<<Self as Group>::Scalar>
-  + ScalarMulOwned<<Self as Group>::Scalar>
-  + Serialize
-  + for<'de> Deserialize<'de>
-{
-  /// A type representing an element of the base field of the group
-  type Base: PrimeField + PrimeFieldBits + Serialize + for<'de> Deserialize<'de>;
-
-  /// A type representing an element of the scalar field of the group
-  type Scalar: PrimeField + PrimeFieldBits + ChallengeTrait + Serialize + for<'de> Deserialize<'de>;
-
-  /// A type representing the compressed version of the group element
-  type CompressedGroupElement: CompressedGroup<GroupElement = Self>
-    + Serialize
-    + for<'de> Deserialize<'de>;
-
-  /// A type representing preprocessed group element
-  type PreprocessedGroupElement: Serialize + for<'de> Deserialize<'de>;
-
-  /// A method to compute a multiexponentation
-  fn vartime_multiscalar_mul(
-    scalars: &[Self::Scalar],
-    bases: &[Self::PreprocessedGroupElement],
-  ) -> Self;
-
-  /// Compresses the group element
-  fn compress(&self) -> Self::CompressedGroupElement;
-
-  /// Attempts to create a group element from a sequence of bytes,
-  /// failing with a `None` if the supplied bytes do not encode the group element
-  fn from_uniform_bytes(bytes: &[u8]) -> Option<Self::PreprocessedGroupElement>;
-
-  /// Returns the affine coordinates (x, y, infinty) for the point
-  fn to_coordinates(&self) -> (Self::Base, Self::Base, bool);
-
-  /// Returns the order of the group as a big integer
-  fn get_order() -> Integer;
-}
-
 /// Represents a compressed version of a group element
-#[cfg(not(feature = "serde-derive"))]
-pub trait CompressedGroup: Clone + Copy + Debug + Eq + Sized + Send + Sync + 'static {
+pub trait CompressedGroup: Clone + Copy + Debug + Eq + Sized + Send + Sync + Serialize + for<'de> Deserialize<'de> + 'static {
   /// A type that holds the decompressed version of the compressed group element
-  type GroupElement: Group;
+  type GroupElement: Group + Serialize + for<'de> Deserialize<'de>;
 
   /// Decompresses the compressed group element
   fn decompress(&self) -> Option<Self::GroupElement>;
@@ -121,21 +70,6 @@
   fn as_bytes(&self) -> &[u8];
 }
 
-<<<<<<< HEAD
-/// Represents a compressed version of a group element
-#[cfg(feature = "serde-derive")]
-pub trait CompressedGroup:
-  Clone + Copy + Debug + Eq + Sized + Send + Sync + 'static + Serialize + for<'de> Deserialize<'de>
-{
-  /// A type that holds the decompressed version of the compressed group element
-  type GroupElement: Group + Serialize + for<'de> Deserialize<'de>;
-
-  /// Decompresses the compressed group element
-  fn decompress(&self) -> Option<Self::GroupElement>;
-
-  /// Returns a byte array representing the compressed group element
-  fn as_bytes(&self) -> &[u8];
-=======
 /// A helper trait to append different types to the transcript
 pub trait AppendToTranscriptTrait {
   /// appends the value to the transcript under the provided label
@@ -146,7 +80,6 @@
 pub trait AbsorbInROTrait<G: Group> {
   /// Absorbs the value in the provided RO
   fn absorb_in_ro(&self, ro: &mut G::HashFunc);
->>>>>>> 01543584
 }
 
 /// A helper trait to generate challenges using a transcript object
