--- conflicted
+++ resolved
@@ -21,15 +21,9 @@
 rand_core = { version = "0.5", default-features = false }
 rand_chacha = "0.3"
 itertools = "0.9.0"
-serde = { version = "1.0.136", features = ["derive"], optional = true }
 subtle = "2.4"
-<<<<<<< HEAD
-pasta_curves = { version = "0.3.1", path = "../../github/darkrenaissance/pasta_curves" }
-neptune = "6.1"
-=======
-pasta_curves = "0.3.1"
+pasta_curves = { version = "0.3.1", features= ["serde"], path = "../../github/darkrenaissance/pasta_curves" }
 neptune = { version = "6.1", default-features = false }
->>>>>>> 01543584
 generic-array = "0.14.4"
 bellperson-nonnative = { version = "0.3.0", default-features = false, features = ["wasm"] }
 num-bigint = { version = "0.4", features = ["serde", "rand"] }
@@ -39,11 +33,5 @@
 flate2 = "1.0"
 
 [features]
-<<<<<<< HEAD
-default = [ "bellperson/default", "bellperson-nonnative/default" ]
-wasm = [ "bellperson/wasm", "bellperson-nonnative/wasm" ]
-serde-derive = ["serde", "pasta_curves/serde"]
-=======
 default = [ "bellperson/default", "bellperson-nonnative/default", "neptune/default" ]
-wasm = [ "bellperson/wasm", "bellperson-nonnative/wasm", "neptune/wasm" ]
->>>>>>> 01543584
+wasm = [ "bellperson/wasm", "bellperson-nonnative/wasm", "neptune/wasm" ]